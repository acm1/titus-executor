--- conflicted
+++ resolved
@@ -186,12 +186,9 @@
 
 	WorkerRole string
 
-<<<<<<< HEAD
 	FixAllocations bool
-=======
 	// This is only used for testing.
 	disableRouteCache bool
->>>>>>> fd0460fa
 }
 
 func Run(ctx context.Context, config *Config) error {
@@ -441,6 +438,11 @@
 		vpcService.reconcileTrunkENIsLongLivedTask(),
 		vpcService.reconcileSecurityGroupsLongLivedTask(),
 		vpcService.reconcileSubnetCIDRReservationsLongLivedTask(),
+		{
+			taskName:   "delete_unused_static_enis",
+			itemLister: vpcService.getSubnets,
+			workFunc:   vpcService.deleteUnusedStaticENILoop,
+		},
 	}
 }
 
