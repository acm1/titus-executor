--- conflicted
+++ resolved
@@ -632,7 +632,6 @@
 	return ret, nil
 }
 
-<<<<<<< HEAD
 func (s *EC2Session) CreateSubnetCidrReservation(ctx context.Context, input ec2.CreateSubnetCidrReservationInput) (*ec2.CreateSubnetCidrReservationOutput, error) {
 	ctx, span := trace.StartSpan(ctx, "CreateSubnetCidrReservation")
 	defer span.End()
@@ -652,7 +651,23 @@
 		return nil, err
 	}
 	return output, nil
-=======
+}
+
+func (s *EC2Session) DeleteSubnetCidrReservation(ctx context.Context, input ec2.DeleteSubnetCidrReservationInput) (*ec2.DeleteSubnetCidrReservationOutput, error) {
+	ctx, span := trace.StartSpan(ctx, "DeleteSubnetCidrReservation")
+	defer span.End()
+
+	span.AddAttributes(trace.StringAttribute("eni", aws.StringValue(input.SubnetCidrReservationId)))
+	ec2client := ec2.New(s.Session)
+	output, err := ec2client.DeleteSubnetCidrReservationWithContext(ctx, &input)
+	if err != nil {
+		err = errors.Wrap(err, "Cannot delete subnet cidr reservation")
+		_ = HandleEC2Error(err, span)
+		return nil, err
+	}
+	return output, nil
+}
+
 func (s *EC2Session) GetRouteTables(ctx context.Context) ([]*ec2.RouteTable, error) {
 	ctx, span := trace.StartSpan(ctx, "GetRouteTables")
 	defer span.End()
@@ -672,5 +687,4 @@
 	}
 
 	return routeTables, nil
->>>>>>> fd0460fa
 }